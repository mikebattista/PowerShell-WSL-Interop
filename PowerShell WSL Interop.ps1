function global:Import-WslCommand() {
    <#
    .SYNOPSIS
    Import Linux commands into the session as PowerShell functions with argument completion.

    .DESCRIPTION
    WSL enables calling Linux commands directly within PowerShell via wsl.exe (e.g. wsl ls). While more convenient
    than a full context switch into WSL, it has the following limitations:

    * Prefixing commands with wsl is tedious and unnatural
    * Windows paths passed as arguments don't often resolve due to backslashes being interpreted as escape characters rather than directory separators
    * Windows paths passed as arguments don't often resolve due to not being translated to the appropriate mount point within WSL
    * Default parameters defined in WSL login profiles with aliases and environment variables aren’t honored
    * Linux path completion is not supported
    * Command completion is not supported
    * Argument completion is not supported
    
    This function addresses these issues in the following ways:
    
    * By creating PowerShell function wrappers for commands, prefixing them with wsl is no longer necessary
    * By identifying path arguments and converting them to WSL paths, path resolution is natural and intuitive as it translates seamlessly between Windows and WSL paths
    * Default parameters are supported by $WslDefaultParameterValues similar to $PSDefaultParameterValues
    * Command completion is enabled by PowerShell's command completion
    * Argument completion is enabled by registering an ArgumentCompleter that shims bash's programmable completion

    The commands can receive both pipeline input as well as their corresponding arguments just as if they were native to Windows.

    Additionally, they will honor any default parameters defined in a hash table called $WslDefaultParameterValues similar to $PSDefaultParameterValues. For example:

<<<<<<< HEAD
    * $WslDefaultParameterValues["grep"] = "-E"
    * $WslDefaultParameterValues["less"] = "-i"
    * $WslDefaultParameterValues["ls"] = "-AFh --group-directories-first"
    * $WslDefaultParameterValues["sed"] = "-E"
=======
    * $WSLDefaultParameterValues["grep"] = "-E"
    * $WSLDefaultParameterValues["less"] = "-i"
    * $WSLDefaultParameterValues["ls"] = "-AFh --group-directories-first"
>>>>>>> 654d42b1

    If you use aliases or environment variables within your login profiles to set default parameters for commands, define a hash table called $WslDefaultParameterValues within
    your PowerShell profile and populate it as above for a similar experience.

    The import of these functions replaces any PowerShell aliases that conflict with the commands.

    .PARAMETER Command
    Specifies the commands to import.

    .EXAMPLE
    Import-WslCommand "awk", "emacs", "grep", "head", "less", "ls", "man", "sed", "seq", "ssh", "tail", "vim"
    #>

    [CmdletBinding()]
    Param(
        [Parameter(Mandatory = $true)]
        [ValidateNotNullOrEmpty()]
        [string[]]$Command
    )

    # Register a function for each command.
    $Command | ForEach-Object { Invoke-Expression @"
    Remove-Alias $_ -Force -ErrorAction Ignore
    function global:$_() {
        for (`$i = 0; `$i -lt `$args.Count; `$i++) {
            if (`$null -eq `$args[`$i]) {
                continue
            }

            # If a path is absolute with a qualifier (e.g. C:), run it through wslpath to map it to the appropriate mount point.
            if (Split-Path `$args[`$i] -IsAbsolute -ErrorAction Ignore) {
                `$args[`$i] = Format-WslArgument (wsl.exe wslpath (`$args[`$i] -replace "\\", "/"))
            # If a path is relative, the current working directory will be translated to an appropriate mount point, so just format it.
<<<<<<< HEAD
            } elseif (Test-Path -IsValid `$args[`$i] -ErrorAction Ignore) {
                `$args[`$i] = Format-WslArgument (`$args[`$i] -replace "\\", "/")
=======
            } elseif (Test-Path `$args[`$i] -ErrorAction Ignore) {
                `$args[`$i] = Format-WSLArgument (`$args[`$i] -replace "\\", "/")
>>>>>>> 654d42b1
            }
        }

        `$defaultArgs = ((`$WslDefaultParameterValues.$_ -split ' '), "")[`$WslDefaultParameterValues.Disabled -eq `$true]
        if (`$input.MoveNext()) {
            `$input.Reset()
            `$input | wsl.exe $_ `$defaultArgs (`$args -split ' ')
        } else {
            wsl.exe $_ `$defaultArgs (`$args -split ' ')
        }
    }
"@
    }
    
    # Register an ArgumentCompleter that shims bash's programmable completion.
    Register-ArgumentCompleter -CommandName $Command -ScriptBlock {
        param($wordToComplete, $commandAst, $cursorPosition)

        # Map the command to the appropriate bash completion function.
        $F = switch ($commandAst.CommandElements[0].Value) {
            {$_ -in "awk", "grep", "head", "less", "ls", "sed", "seq", "tail"} {
                "_longopt"
                break
            }

            "man" {
                "_man"
                break
            }

            "ssh" {
                "_ssh"
                break
            }

            Default {
                "_minimal"
                break
            }
        }
        
        # Populate bash programmable completion variables.
        $COMP_LINE = "`"$commandAst`""
        $COMP_WORDS = "('$($commandAst.CommandElements.Extent.Text -join "' '")')" -replace "''", "'"
        for ($i = 1; $i -lt $commandAst.CommandElements.Count; $i++) {
            $extent = $commandAst.CommandElements[$i].Extent
            if ($cursorPosition -lt $extent.EndColumnNumber) {
                # The cursor is in the middle of a word to complete.
                $previousWord = $commandAst.CommandElements[$i - 1].Extent.Text
                $COMP_CWORD = $i
                break
            } elseif ($cursorPosition -eq $extent.EndColumnNumber) {
                # The cursor is immediately after the current word.
                $previousWord = $extent.Text
                $COMP_CWORD = $i + 1
                break
            } elseif ($cursorPosition -lt $extent.StartColumnNumber) {
                # The cursor is within whitespace between the previous and current words.
                $previousWord = $commandAst.CommandElements[$i - 1].Extent.Text
                $COMP_CWORD = $i
                break
            } elseif ($i -eq $commandAst.CommandElements.Count - 1 -and $cursorPosition -gt $extent.EndColumnNumber) {
                # The cursor is within whitespace at the end of the line.
                $previousWord = $extent.Text
                $COMP_CWORD = $i + 1
                break
            }
        }

        # Repopulate bash programmable completion variables for scenarios like '/mnt/c/Program Files'/<TAB> where <TAB> should continue completing the quoted path.
        $currentExtent = $commandAst.CommandElements[$COMP_CWORD].Extent
        $previousExtent = $commandAst.CommandElements[$COMP_CWORD - 1].Extent
        if ($currentExtent.Text -like "/*" -and $currentExtent.StartColumnNumber -eq $previousExtent.EndColumnNumber) {
            $COMP_LINE = $COMP_LINE -replace "$($previousExtent.Text)$($currentExtent.Text)", $wordToComplete
            $COMP_WORDS = $COMP_WORDS -replace "$($previousExtent.Text) '$($currentExtent.Text)'", $wordToComplete
            $previousWord = $commandAst.CommandElements[$COMP_CWORD - 2].Extent.Text
            $COMP_CWORD -= 1
        }

        # Build the command to pass to WSL.
        $command = $commandAst.CommandElements[0].Value
        $bashCompletion = ". /usr/share/bash-completion/bash_completion 2> /dev/null"
        $commandCompletion = ". /usr/share/bash-completion/completions/$command 2> /dev/null"
        $COMPINPUT = "COMP_LINE=$COMP_LINE; COMP_WORDS=$COMP_WORDS; COMP_CWORD=$COMP_CWORD; COMP_POINT=$cursorPosition"
        $COMPGEN = "bind `"set completion-ignore-case on`" 2> /dev/null; $F `"$command`" `"$wordToComplete`" `"$previousWord`" 2> /dev/null"
        $COMPREPLY = "IFS=`$'\n'; echo `"`${COMPREPLY[*]}`""
        $commandLine = "$bashCompletion; $commandCompletion; $COMPINPUT; $COMPGEN; $COMPREPLY" -split ' '

        # Invoke bash completion and return CompletionResults.
        $previousCompletionText = ""
        (wsl.exe $commandLine) -split '\n' |
        Sort-Object -Unique -CaseSensitive |
        ForEach-Object {
            if ($wordToComplete -match "(.*=).*") {
                $completionText = Format-WslArgument ($Matches[1] + $_) $true
                $listItemText = $_
            } else {
                $completionText = Format-WslArgument $_ $true
                $listItemText = $completionText
            }

            if ($completionText -eq $previousCompletionText) {
                # Differentiate completions that differ only by case otherwise PowerShell will view them as duplicate.
                $listItemText += ' '
            }

            $previousCompletionText = $completionText
            [System.Management.Automation.CompletionResult]::new($completionText, $listItemText, 'ParameterName', $completionText)
        }
    }

    # Helper function to escape characters in arguments passed to WSL that would otherwise be misinterpreted.
    function global:Format-WslArgument([string]$arg, [bool]$interactive) {
        if ($interactive -and $arg.Contains(" ")) {
            return "'$arg'"
        } else {
            return ($arg -replace " ", "\ ") -replace "([()|])", ('\$1', '`$1')[$interactive]
        }
    }
}<|MERGE_RESOLUTION|>--- conflicted
+++ resolved
@@ -27,16 +27,9 @@
 
     Additionally, they will honor any default parameters defined in a hash table called $WslDefaultParameterValues similar to $PSDefaultParameterValues. For example:
 
-<<<<<<< HEAD
     * $WslDefaultParameterValues["grep"] = "-E"
     * $WslDefaultParameterValues["less"] = "-i"
     * $WslDefaultParameterValues["ls"] = "-AFh --group-directories-first"
-    * $WslDefaultParameterValues["sed"] = "-E"
-=======
-    * $WSLDefaultParameterValues["grep"] = "-E"
-    * $WSLDefaultParameterValues["less"] = "-i"
-    * $WSLDefaultParameterValues["ls"] = "-AFh --group-directories-first"
->>>>>>> 654d42b1
 
     If you use aliases or environment variables within your login profiles to set default parameters for commands, define a hash table called $WslDefaultParameterValues within
     your PowerShell profile and populate it as above for a similar experience.
@@ -70,13 +63,8 @@
             if (Split-Path `$args[`$i] -IsAbsolute -ErrorAction Ignore) {
                 `$args[`$i] = Format-WslArgument (wsl.exe wslpath (`$args[`$i] -replace "\\", "/"))
             # If a path is relative, the current working directory will be translated to an appropriate mount point, so just format it.
-<<<<<<< HEAD
-            } elseif (Test-Path -IsValid `$args[`$i] -ErrorAction Ignore) {
+            } elseif (Test-Path `$args[`$i] -ErrorAction Ignore) {
                 `$args[`$i] = Format-WslArgument (`$args[`$i] -replace "\\", "/")
-=======
-            } elseif (Test-Path `$args[`$i] -ErrorAction Ignore) {
-                `$args[`$i] = Format-WSLArgument (`$args[`$i] -replace "\\", "/")
->>>>>>> 654d42b1
             }
         }
 
